--- conflicted
+++ resolved
@@ -135,47 +135,6 @@
         return getDNFFormula(movableLabels, relationLables, relation, state);
     }
 
-<<<<<<< HEAD
-        objects.push("floor");
-
-        if(cmd.entity == undefined){
-          var targetObj = state.holding;
-          var targetLocations = matchObject(objects, cmd.location.entity.object, state);
-          for (var j = targetLocations.length - 1; j >= 0; j--) {
-              var targetLoc = targetLocations[j];
-              var lit: Literal = { polarity: true, relation: cmd.location.relation, args: [targetObj, targetLoc] };
-              interpretation.push([lit]);
-          }
-        } else if(cmd.location == undefined){
-          if(cmd.entity.object.object == undefined && cmd.entity.object.form == "floor") {
-            return null;
-          }
-          var possibleTargets = matchObject(objects, cmd.entity.object, state);
-          for (var i = possibleTargets.length - 1; i >= 0; i--) {
-            var targetObj = possibleTargets[i];
-            var lit: Literal = { polarity: true, relation: "holding", args: [targetObj] };
-            interpretation.push([lit]);
-          }
-        } else{
-          if(cmd.entity.object.object == undefined && cmd.entity.object.form == "floor") {
-            return null;
-          }
-          var possibleTargets = matchObject(objects, cmd.entity.object, state);
-          var targetLocations = matchObject(objects, cmd.location.entity.object, state);
-          if(possibleTargets.length == 0 || targetLocations.length == 0) {
-            console.log("Return: null");
-            return null;
-          }
-          for (var i = possibleTargets.length - 1; i >= 0; i--) {
-            var targetObj = possibleTargets[i];
-            for (var j = targetLocations.length - 1; j >= 0; j--) {
-              var targetLoc = targetLocations[j];
-              console.log("target loc " + j + ": " + targetLoc);
-              if(targetObj != targetLoc) {
-                var lit: Literal = { polarity: true, relation: cmd.location.relation, args: [targetObj, targetLoc] };
-                interpretation.push([lit]);
-              }
-=======
     function getDNFFormula(movableLabels: string[],
                            relatedLabels : string[],
                            relation      : string,
@@ -204,13 +163,8 @@
                 if (isPhysicallyCorrect(ml, rl, relation, state)){
                     push([ml, rl]);
                 }
->>>>>>> 611af6d5
-            }
-        }
-<<<<<<< HEAD
-        console.log("stuff: " + interpretation);
-        return interpretation;
-=======
+            }
+        }
 
         if (interpretation.length == 0) {
             console.log("Returning empty formula");
@@ -225,7 +179,6 @@
                     .join(" | "));
             return interpretation;
         }
->>>>>>> 611af6d5
     }
 
     function logLabels(labels: string[], state : WorldState) : void{
@@ -245,33 +198,6 @@
 
     function matchObject(lables : string[], target : Parser.Object, state: WorldState) : string[]{
         var possibleTargets : string[] = [];
-<<<<<<< HEAD
-        console.log("Matching Obj: {" + target.object + ", " + target.size+ ", " + target.color+ ", " + target.form + "} [" + objects + "]");
-        if(target.object != undefined ){
-          var tmp = matchObject(objects, target.object, state);
-          console.log("Found matching: " + tmp);
-          for (var j = 0; j < tmp.length; j++){
-              if(checkLocation(tmp[j], target.location, state)){
-                possibleTargets.push(tmp[j]);
-              }
-          }
-        } else {
-          for (var i = 0; i < objects.length; i++) {
-            var id = objects[i];
-            console.log("Matching " + id + " to " + target.form);
-            if(id == "floor" && target.form == "floor") {
-              possibleTargets.push("floor");
-              console.log("Mid pos targets: " + possibleTargets)
-              return possibleTargets;
-            }
-            if(id != "floor") {
-              var obj = state.objects[id];
-              if ((((target.color == null || target.color == obj.color) &&
-                (target.size == null || target.size == obj.size) &&
-                (target.form == "anyform" || target.form == obj.form)))) {
-                possibleTargets.push(id);
-              }
-=======
         var continueRecursivly = target.object != undefined;
 
         console.log("Matching with: " + lables);
@@ -294,33 +220,22 @@
                 (target.form  == "anyform" || target.form  == object.form)) {
                 console.log("Found match: " + label);
                 possibleTargets.push(label);
->>>>>>> 611af6d5
             }
           }
         }
-        console.log("Possible targets: " + possibleTargets);
         return possibleTargets;
     }
 
-<<<<<<< HEAD
-    function checkLocation(obj : string, location : Parser.Location, state: WorldState) : boolean{
-      console.log("Checking location: '" + location.relation + "' with: " + obj);
-=======
     function checkRelation(object : string, location : Parser.Location, state: WorldState) : boolean{
       if(object == "floor") return false;
       console.log("Checking relation: ")
       console.log(location)
       console.log("with: " + object);
->>>>>>> 611af6d5
       var stacks = state.stacks;
       var objectsToCheck : string[] = [];
-      var stackIndex = findStack(obj, state);
+      var stackIndex = findStack(object, state);
       var stack = stacks[stackIndex];
-      var height = findHeight(obj, stack);
-      var object = state.objects[obj];
-      if(obj == "floor") {
-        return false;
-      }
+      var height = findHeight(object, stack);
       switch(location.relation){
           case "leftof":
               for (var i = stackIndex + 1; i < stacks.length; i++) {
@@ -333,32 +248,15 @@
               }
               break;
           case "inside":
-<<<<<<< HEAD
-              if(height > 0){
-                var posBox = state.objects[stack[height - 1]];
-                var size = posBox.size;
-                if(posBox.form == "box" &&
-                  (object.form != "pyramid" || object.form != "plank") &&
-                  ((size == "small" && object.size != "large") || (size == "large" && object.form != "box"))) {
-                    objectsToCheck.push(stack[height - 1]);
-                }
-=======
               if (height > 0 && state.objects[stack[height-1]].form == "box") {
                   objectsToCheck.push(stack[height - 1]);
->>>>>>> 611af6d5
               }
               break;
           case "ontop":
               if(height > 0){
-<<<<<<< HEAD
-                objectsToCheck.push(stack[height - 1]);
-              } else {
-                objectsToCheck.push("floor");
-=======
                   objectsToCheck.push(stack[height - 1]);
               } else if(location.entity.object.form == "floor"){
                   objectsToCheck.push("floor");
->>>>>>> 611af6d5
               }
               break;
           case "under":
@@ -380,12 +278,7 @@
               }
               break;
       }
-<<<<<<< HEAD
-      console.log("Objects to check:" + objectsToCheck);
-      return matchObject(objectsToCheck, location.entity.object, state).length > 0;
-=======
       return matchObject(objectsToCheck,location.entity.object,state).length>0;
->>>>>>> 611af6d5
     }
 
     function findHeight(object: string, stack: Stack) : number{
@@ -404,8 +297,6 @@
         }
         return null;
     }
-<<<<<<< HEAD
-=======
 
     function isPhysicallyCorrect(label1: string,
                                  label2: string,
@@ -459,5 +350,4 @@
         }
         return result;
     }
->>>>>>> 611af6d5
 }