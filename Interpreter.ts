///<reference path="World.ts"/>
///<reference path="Parser.ts"/>
///<reference path="lib/collections.ts"/>

/**
* Interpreter module
*
* The goal of the Interpreter module is to interpret a sentence
* written by the user in the context of the current world state. In
* particular, it must figure out which objects in the world,
* i.e. which elements in the `objects` field of WorldState, correspond
* to the ones referred to in the sentence.
*
* Moreover, it has to derive what the intended goal state is and
* return it as a logical formula described in terms of literals, where
* each literal represents a relation among objects that should
* hold. For example, assuming a world state where "a" is a ball and
* "b" is a table, the command "put the ball on the table" can be
* interpreted as the literal ontop(a,b). More complex goals can be
* written using conjunctions and disjunctions of these literals.
*
* In general, the module can take a list of possible parses and return
* a list of possible interpretations, but the code to handle this has
* already been written for you. The only part you need to implement is
* the core interpretation function, namely `interpretCommand`, which produces a
* single interpretation for a single command.
*/
module Interpreter {

    //////////////////////////////////////////////////////////////////////
    // exported functions, classes and interfaces/types

/**
Top-level function for the Interpreter. It calls `interpretCommand` for each possible parse of the command. No need to change this one.
* @param parses List of parses produced by the Parser.
* @param currentState The current state of the world.
* @returns Augments ParseResult with a list of interpretations. Each interpretation is represented by a list of Literals.
*/
    export function interpret(parses : Parser.ParseResult[], currentState : WorldState) : InterpretationResult[] {
        var errors : Error[] = [];
        var interpretations : InterpretationResult[] = [];
        parses.forEach((parseresult) => {
            try {
                var result : InterpretationResult = <InterpretationResult>parseresult;
                result.interpretation = interpretCommand(result.parse, currentState);
                interpretations.push(result);
            } catch(err) {
                errors.push(err);
            }
        });
        if (interpretations.length) {
            return interpretations;
        } else {
            // only throw the first error found
            throw errors[0];
        }
    }

    export interface InterpretationResult extends Parser.ParseResult {
        interpretation : DNFFormula;
    }

    export type DNFFormula = Conjunction[];
    type Conjunction = Literal[];

    /**
    * A Literal represents a relation that is intended to
    * hold among some objects.
    */
    export interface Literal {
	/** Whether this literal asserts the relation should hold
	 * (true polarity) or not (false polarity). For example, we
	 * can specify that "a" should *not* be on top of "b" by the
	 * literal {polarity: false, relation: "ontop", args:
	 * ["a","b"]}.
	 */
        polarity : boolean;
	/** The name of the relation in question. */
        relation : string;
	/** The arguments to the relation. Usually these will be either objects
     * or special strings such as "floor" or "floor-N" (where N is a column) */
        args : string[];
    }

    export function stringify(result : InterpretationResult) : string {
        return result.interpretation.map((literals) => {
            return literals.map((lit) => stringifyLiteral(lit)).join(" & ");
            // return literals.map(stringifyLiteral).join(" & ");
        }).join(" | ");
    }

    export function stringifyLiteral(lit : Literal) : string {
        return (lit.polarity ? "" : "-") + lit.relation + "(" + lit.args.join(",") + ")";
    }


    var preMovableLabels: string[] = [];
    var preRelatableLabels: string[] = [];
    var preRelation: string;

    //////////////////////////////////////////////////////////////////////
    // private functions
    /**
     * The core interpretation function. The code here is just a
     * template; you should rewrite this function entirely. In this
     * template, the code produces a dummy interpretation which is not
     * connected to `cmd`, but your version of the function should
     * analyse cmd in order to figure out what interpretation to
     * return.
     * @param cmd The actual command. Note that it is *not* a string, but rather an object of type `Command` (as it has been parsed by the parser).
     * @param state The current state of the world. Useful to look up objects in the world.
     * @returns A list of list of Literal, representing a formula in disjunctive normal form (disjunction of conjunctions). See the dummy interpetation returned in the code for an example, which means ontop(a,floor) AND holding(b).
     */
    function interpretCommand(cmd : Parser.Command, state : WorldState) : DNFFormula {
        // A label is a string id referencing an object in the world
        var labels = Array.prototype.concat.apply(["floor"], state.stacks);
        var movableLabels: string[] = [];
        var relatableLabels: string[] = [];
        var command = cmd.command;
        var putdown = cmd.entity == undefined || preRelation == "";
        var pickup = cmd.location == undefined;
        var relation = pickup ? "holding" : cmd.location.relation;
<<<<<<< HEAD

        console.log("The command was: " + command);
        console.log("Pre relation: " + preRelation);

        //Null check?
        var movableQuantifier : string = putdown? "any": cmd.entity.quantifier;
        var locationQuantifier : string = pickup ? undefined : cmd.location.entity.quantifier;
        console.log("movableQuantifier: " + movableQuantifier)
        console.log("locationQuantifier: " + locationQuantifier)
=======
        var movableQuantifier : string = putdown? "any" : cmd.entity.quantifier;
        var locationQuantifier : string =
          pickup ? undefined : cmd.location.entity.quantifier;
>>>>>>> 1ad84d81

        if (command == "specification") {
            if (preRelation == null) {
                throw "I beg your pardon?";
            }
            relation = preRelation;
            pickup = false;
            putdown = false;
        } else{
            preRelation = null;
        }
        var isAmbigous = preRelation != null;

        var getMovingLables = function() {
            var isAmbigous = preRelation != null;
            if (isAmbigous) {
              if (preMovableLabels.length > 1) {
                return matchObject(preMovableLabels, cmd.entity.object, state);
              } else {
                return preMovableLabels;
              }
            } else {
                return matchObject(labels, cmd.entity.object, state);
            }
        };
        var getRelatedLabels = function() {
            console.log(preRelation);
            console.log(preRelatableLabels);
            var isAmbigous = preRelation != null;
            if (isAmbigous) {
              if (preMovableLabels.length <= 1) {
                  console.log("filter old pre rl")
                return matchObject(preRelatableLabels,cmd.entity.object,state);
              } else {
                  console.log("filter first, do nothing")
                return preRelatableLabels;
              }
            } else {
                console.log("filter all labels rl")
                return matchObject(labels, cmd.location.entity.object, state);
            }
        };

        if (state.holding != null) labels.push(state.holding);

        if(putdown){
            movableLabels = [state.holding];
            relatableLabels = getRelatedLabels();
        } else if(pickup){
            movableLabels = getMovingLables();
            if(movableLabels.length == 0) {
              var obj = cmd.entity.object;
              var form = (obj.form == "anyform") ? "object" : obj.form;
              var col = (obj.color == undefined) ? "" : obj.color + " ";
              var size = (obj.size == undefined) ? "" : obj.size + " ";
              throw "There is no " + size + col + form + ".";
            }
            if(movableQuantifier == "all" && movableLabels.length > 1) {
              throw "I can only hold one object at a time."
            }
        } else {
            movableLabels = getMovingLables()
            relatableLabels = getRelatedLabels();

            //Check if parse is valid and filter any objects is need to make the
            //parse physically possible to perform.
            var updatedLabels = validateParse(cmd, movableLabels, relatableLabels, state)
            movableLabels = updatedLabels.movableLabels;
            relatableLabels = updatedLabels.relatableLabels;
            /*TODO: Ta ut de faktiska */
        }

        console.log("pre ml: " + JSON.stringify(preMovableLabels));
        console.log("pre rl: " + JSON.stringify(preRelatableLabels));
        preMovableLabels = movableLabels;
        preRelatableLabels = relatableLabels;
        console.log("ml : " + JSON.stringify(movableLabels));
        console.log("rl : " + JSON.stringify(relatableLabels));

        // If ambigous object throw error message
        if ((cmd.location != undefined && cmd.location.entity.quantifier == "the" || cmd.entity.quantifier == "the" || isAmbigous &&
            (movableLabels.length > 1 || relatableLabels.length > 1))) {
            preRelation = relation;
            if (movableLabels.length > 1) {
              throw clarificationMessage(movableLabels, state);
            } else if (relatableLabels.length > 1){
              throw clarificationMessage(relatableLabels,state);
            }
        }
        preRelation = null;
        return getDNFFormula(movableLabels, relatableLabels, relation,
           movableQuantifier, locationQuantifier, state);
    }

    /* Creates a map from object ids to DNFFormulas. */
    function getDividedDNFFormula(
        labels1      : string[],
        labels2    : string[],
        ambiguousObject : boolean,
        relation           : string,
        movableQuantifier  : string,
        locationQuantifier : string,
        state           : WorldState)
        : collections.Dictionary<string,DNFFormula>{

            var newFormula = new collections.Dictionary<string,DNFFormula>();

            var map : collections.Dictionary<string,DNFFormula> =
                new collections.Dictionary<string,DNFFormula>();
            if(ambiguousObject){
                for(var label of labels1){
                    newFormula.setValue(findDifference(label,labels2,state),
                        (getDNFFormula([label],labels2,relation,
                            movableQuantifier,locationQuantifier, state)));
                }
            }else{
                for(var label of labels2){
                    newFormula.setValue(label,
                        (getDNFFormula(labels1,[label],relation,
                            movableQuantifier,locationQuantifier, state)));
                }
            }

            return newFormula;
    }

    /* Builds a clarification message for the user. */
    function clarificationMessage(labels: string[], state: WorldState): string {
        var message = "Do you mean the ";
        // TODO: Difference between messages
        var difference = "";
        for (var labelIndex = 0; labelIndex < labels.length; labelIndex++) {
            var object: Parser.Object = state.objects[labels[labelIndex]];
            message += findDifference(labels[labelIndex], labels, state);
            if (labelIndex < labels.length - 1) {
                message += " or the ";
            }
        }

        message += " " + findSimilarities(labels, false, state) + "?";
        return message;
    }

    /* Determines the difference between a given object and all other given objects */
    function findDifference(label: string,
        labels: string[],
        state: WorldState): string {

        if (labels.length > 2) {
            throw "There are " + labels.length + " " + findSimilarities(labels, true, state) + ", which one do you mean?";
        }

        var object = state.objects[label];

        var uniqueAttributes = {
            size: true,
            color: true,
            form: true
        }

        /* Greedy, tries the size as unique and finds out if uniquely
         * identifiable. Else proceedes by adding the next one... */

        var difference = "";
        for (var label of labels) {
            var compareObject = state.objects[label];
            if (compareObject != object) {
                if (object.form == compareObject.form) {
                    uniqueAttributes.form = false;
                }
                if (object.color == compareObject.color) {
                    uniqueAttributes.color = false;
                }
                if (object.size == compareObject.size) {
                    uniqueAttributes.size = false;
                }
            }
        }

        if (uniqueAttributes.form)
            return difference += object.form;
        if (uniqueAttributes.color)
            return difference += object.color;
        if (uniqueAttributes.size)
            return difference += object.size;

        throw "Something went wrong, no difference found.";
    }

    function findSimilarities(labels: string[],
                              plural : boolean,
                              state: WorldState): string {
        var sameForm = true;
        var sameColor = true;
        var sameSize = true;
        var obj1 = state.objects[labels[0]];
        var message = "";
        for (var label of labels) {
            var obj2 = state.objects[label];
            if(obj1.form != obj2.form){
                sameForm = false;
            }
            if(obj1.color != obj2.color){
                sameColor = false;
            }
            if(obj1.size != obj2.size){
                sameSize = false;
            }
        }
        if(sameSize){
            message += obj1.size + " ";
        }
        if(sameColor){
            message += obj1.color + " ";
        }
        if(sameForm){
            message += obj1.form;
        } else{
            message += "object";
        }
        if (plural) message += "s"; //TODO: switch to plural function in Parser
        return message;
    }

    /**
     * Creates a DNFFormula. Checks that the relation between objects is
     * physically correct.
     * @param The labels of the objects that could be moved
     * @param The labels of the objects that the movable objects could be related to
     * @param The relation we want to achieve between the movable and relatable objects
     * @returns A DNFFormula
     * @throws An error when no valid interpretations can be found
     */
    function getDNFFormula(movableLabels      : string[],
                           relatableLabels    : string[],
                           relation           : string,
                           movableQuantifier  : string,
                           locationQuantifier : string,
                           state           : WorldState) : DNFFormula {
        var interpretation: DNFFormula = [];
        // We cannot move or pick up the floor
        movableLabels = movableLabels.filter((label) => label != "floor");

        function disjunctionToString(disjunction: Literal[]): string {
          var str : string = "";
          for(var k = 0; k < disjunction.length; k++) {
            str += stringifyLiteral(disjunction[k]);
            if(k != disjunction.length -1) {
              str += " | "
            }
          }
          return str;
        }

        function conjunctionToString(conjunction: Literal[]): string {
          var str : string = "";
          for(var k = 0; k < conjunction.length; k++) {
            str += stringifyLiteral(conjunction[k]);
            if(k != conjunction.length - 1) {
              str += " & "
            }
          }
          return str;
        }

        /* Combines all labels from two lists to create a disjunction of all
        combinations. */
        function buildDisjunction(
            labels1: string[], labels2: string[]) : DNFFormula {
          var dnf : DNFFormula = [];
          for (var i = 0; i < labels1.length; i++) {
            var l1 = labels1[i];
            for(var j = 0; j < labels2.length; j++) {
              var l2 = labels2[j];
                if(isPhysicallyCorrect(l1, l2, relation, state)) {
                  var lit : Literal = {polarity: true, relation: relation,
                    args: [l1, l2]};
                  dnf.push([lit]);
                }
            }
          }
          return dnf;
        }

        function cnfToString(cnf : Literal[][]) : string {
          var str = "";
          for(var i = 0; i < cnf.length; i++) {
            var disjunction : Literal[] = cnf[i];
            for(var j = 0; j < disjunction.length; j++) {
              var lit : Literal = disjunction[j];
              str += stringifyLiteral(lit);
              if(j != disjunction.length - 1)
                str += " | ";
            }
            if(i != cnf.length - 1)
              str += " & "
          }
          return str;
        }

        function buildCNF(
            labels1: string[], labels2: string[], reversedLocation: boolean)
              : Literal[][] {
          var cnf : Literal[][] = [];
          for(var i = 0; i < labels1.length; i++) {
            var l1 = labels1[i];
            var disjunction : Literal[] = [];
            for(var j = 0; j < labels2.length; j++) {
              var l2 = labels2[j];
              if(reversedLocation) {
                if(isPhysicallyCorrect(l2, l1, relation, state)) {
                  var lit : Literal =
                      {polarity: true, relation: relation, args: [l2, l1]};
                  disjunction.push(lit);
                }

              } else {
                if(isPhysicallyCorrect(l1, l2, relation, state)) {
                  var lit : Literal =
                      {polarity: true, relation: relation, args: [l1, l2]};
                  disjunction.push(lit);
                }
              }
            }
            if(disjunction.length > 0)
              cnf.push(disjunction);
          }
          return cnf;
        }

        /* Combines all labels from two lists to create a conjunction of all
        combinations. */
        function buildConjunction(
            labels1: string[], labels2: string[]) : Conjunction {

          var conjunction : Conjunction = [];
          for(var i = 0; i < labels1.length; i++) {
            var l1 = labels1[i];
            for(var j = 0; j < labels2.length; j++) {
              var l2 = labels2[j];
              if(isPhysicallyCorrect(l1, l2, relation, state)) {
                var lit : Literal = {polarity: true, relation: relation,
                  args: [l1, l2]};
                conjunction.push(lit);
              }
            }
          }
          return conjunction;
        }

        function conjunctionToDisjunction(
          conjunction : Literal[][]) : DNFFormula {
            var dnf : DNFFormula = [];
            var formula : Literal [] = [];
            dfs(0, formula);

            function dfs(i: number, formula: Literal[]) {
              if (i < conjunction.length) {
                for (var j = 0; j < conjunction[i].length; j++) {
                  var formulaClone: Literal[] = [];
                  for (var f of formula) formulaClone.push(f);
                  formulaClone.push(conjunction[i][j])
                  dfs(i + 1, formulaClone);
                }
              } else {
                if (formula[0].relation == "inside" ||
                  formula[0].relation == "ontop") {
                  for (var i1 = 0; i1 < formula.length; i1++){
                    for (var i2 = i1 + 1; i2 < formula.length; i2++){
                      if (formula[i1].args[1] == formula[i2].args[1])
                        return;
                    }
                  }
                }
                dnf.push(formula);
              }
            }
            return dnf;
        }

        //Moving every every object of some type
        if(movableQuantifier == "all") {
          //To any location of some type.
          if(locationQuantifier == "any") {
            var cnf : Literal[][] = [];
            //Build conjunction of disjunctions and convert to DNF.
            cnf = buildCNF(movableLabels, relatableLabels, false);
            interpretation = conjunctionToDisjunction(cnf);
          } else if(relation == "holding") {
              //If only one such object exists, pick it up.
              var ml = movableLabels[0];
              var lit : Literal =
                {polarity: true, relation: relation, args: [ml]};
                interpretation.push([lit]);
          } else {
            //To a specific location or in relation to all objects of some type
            var conj : Conjunction
              = buildConjunction(movableLabels, relatableLabels);
            interpretation.push(conj);
          }
        }
        //Move any, or a specific object of some type
        else if(movableQuantifier == "any" || movableQuantifier == "the") {
          if(locationQuantifier == "all") {
            //Build conjunction of disjunctions
            var cnf: Literal[][] = [];
            cnf = buildCNF(relatableLabels, movableLabels, true);
            //Convert to DNF before returning.
            interpretation = conjunctionToDisjunction(cnf);

            //Build disjunction
          } else {
              if(relation == "holding") {
                for(var i = 0; i < movableLabels.length; i++) {
                  var ml = movableLabels[i];
                  var lit : Literal =
                      {polarity: true, relation: relation, args: [ml]};
                  interpretation.push([lit]);
                }
              } else {
                var dnf = buildDisjunction(movableLabels, relatableLabels);
                interpretation = dnf;
              }
          }
        }

        if (interpretation.length == 0) {
            throw "No interpretation was found.";
        } else {
            return interpretation;
        }
    }

    // Returns the objectdefinition of the floor.
    function getFloor(): ObjectDefinition {
        return {
            color: null,
            size: null,
            form: "floor"
        };
    }

    /**
     * Finds all labels that match the target.
     * @param List of all labels to be matched against target
     * @param The target to match against
     * @param The state of the world
     * @returns A subset of param labels, such that they match the target
     */
    function matchObject(
      labels : string[], target : Parser.Object, state: WorldState) : string[]{

        var possibleTargets : string[] = [];
        var continueRecursivly = target.object != undefined;



        if(continueRecursivly){
            var rel  = target.location.relation;
            var obj1 = target.object;
            var obj2 = target.location.entity.object;
            var quantifier = target.location.entity.quantifier;
            //validateRelation(obj1, obj2, rel, quantifier);
            var matchingObjs = matchObject(labels, target.object, state);
            for (var j = 0; j < matchingObjs.length; j++){
                var matchingObj = matchingObjs[j];
                if(checkRelation(matchingObj, target.location, state)){
                    possibleTargets.push(matchingObj);
                }
            }
        } else { // Match object specifications
          return filterLabels(labels, target.size,
                 target.color, target.form, state);
        }
        /* TODO: Gör om för att använda Parser.minimalDescription.*/
        if(possibleTargets.length == 0) {
          var f1 = (obj1.form == "anyform")? "object " : obj1.form + " ";
          if(quantifier == "all") {
            var q = quantifier;
            var v = "are";
          } else {
            var q = "a";
            var v = "is"
          }
          var description1 : string = Parser.minimalDescription(obj1, quantifier);
          var description2 : string = Parser.minimalDescription(obj2, quantifier);
          var prettyRel = Parser.prettifyRelation(rel);

            throw "There " + v + " no " + description1 + " " + prettyRel + " " +
                q + " " + description2 + "."
        } else {
            return possibleTargets;
        }
    }

    /* Throws an error if the relation between object1 and object2 breaks any
    physical laws. */
    function validateRelation(object1 : Parser.Object, object2 : Parser.Object,
        rel : string, quantifier : string) {

          var f1 = object1.form;
          var f2 = object2.form;
          var s1 = object1.size;
          var s2 = object2.size;
          //console.log("validateRelation: " + s1 + " " + f1 + " " + rel + " " + quantifier + " " + s2 + " " + f2)
          switch(rel) {
            case "inside":
              if(f2 != "box") {
                throw "An object can only be inside of a box."
              }
              if ((f1 == "box" || f1 == "pyramid" || f1 == "plank") &&
                  (s2 == s1 || s2 == "small"))
                  throw "Boxes can only contain a " + f1 + " of smaller size than itself."
              if (s2 == "small" && s1 == "large")
                  throw "Small boxes cannot contain large objects."
              if(quantifier == "all") {
                var obj = (f1 == "anyform") ? "n object" : " " + f1;
                throw "A" + obj + " cannot be inside of several boxes."
              }
              break;
            case "ontop":
              if (f2 == "box") {
                  var tempF = Parser.getPlural(f1);
                  tempF = tempF.charAt(0).toUpperCase() + tempF.slice(1);
                  throw tempF +" cannot be on top of a box, only inside it."
              }
              if (s2 == "small" && s1 == "large") {
                  var tempF1 = Parser.getPlural(f1);
                  var tempF2 = Parser.getPlural(f2);
                  throw "Small " + tempF2 + " cannot support large " + tempF1 + "."
              }
              if (f2 == "ball")
                  throw "Balls cannot support other objects."
              if (f1 == "ball" && f2 != "floor" && f2 != "box")
                  throw "Balls must be in boxes or on the floor."
              if (s1 == "small" && f1 == "box" && s2 == "small" &&
                  (f2 == "brick" || f2 == "pyramid"))
                  throw "Small boxes cannot be supported by small bricks or pyramids."
              if (s1 == "large" && f1 == "box" &&
                  s2 == "large" && f2 == "pyramid")
                  throw "Large boxes cannot be supported by large pyramids."
              if(quantifier == "all") {
                throw "An object can only be directly on top of one other object."
              }
              break;
          }
    }

    export function filterLabels(labels : string[], size: string,
      color : string, form : string, state : WorldState) : string[]{

      var filteredLabels: string[] = [];
      for (var i = labels.length - 1; i >= 0; i--) {
        var label = labels[i];
        var object = label == "floor" ? getFloor() : state.objects[label];
        // floor is not an "object"
        if (label == "floor" && form == "anyform") continue;
        if ((color == null || color == object.color) &&
          (size == null || size == object.size) &&
          (form == "anyform" || form == object.form)) {
          filteredLabels.push(label);
        }
      }
      return filteredLabels;
    }

    /**
     * Checks if object fullfils the location.
     */
    function checkRelation(
      label : string, location : Parser.Location, state: WorldState) : boolean{

      if (label == "floor") return false;
      if (state.holding == label) return false;
      var stacks = state.stacks;
      var objectsToCheck : string[] = [];

      /*If the quantifier is "all", there cannot be any object in this which
      fullfils the relation. i.e if an object is supposed to be to the left of
      all red objects there cannot be any red objects to the left of itself.*/
      var objectsToClear : string[] = [];
      var stackIndex = findStack(label, state);
      var stack = stacks[stackIndex];
      var height = findHeight(label, stack);
      var quantifier = location.entity.quantifier;
      switch(location.relation){
          case "leftof":
              for (var i = stackIndex + 1; i < stacks.length; i++) {
                objectsToCheck = objectsToCheck.concat(stacks[i]);
              }
              for (var i = 0; i <= stackIndex; i++) {
                objectsToClear = objectsToClear.concat(stacks[i]);
              }
              break;
          case "rightof":
              for (var i = 0; i < stackIndex; i++){
                objectsToCheck = objectsToCheck.concat(stacks[i]);
              }
              for( var i = stackIndex; i < stacks.length; i++) {
                objectsToClear = objectsToClear.concat(stacks[i]);
              }
              break;
          case "inside":
              if (height > 0 && state.objects[stack[height-1]].form == "box") {
                  objectsToCheck.push(stack[height - 1]);
              }
              break;
          case "ontop":
              if(height > 0){
                  objectsToCheck.push(stack[height - 1]);
              } else if(location.entity.object.form == "floor"){
                  objectsToCheck.push("floor");
              }
              break;
          case "under":
              for (var i = height + 1; i < stack.length; i++) {
                  objectsToCheck.push(stack[i]);
              }
              for (var i = 0; i <= height; i++) {
                  objectsToClear.push(stack[i]);
              }
              break;
          case "beside":
              if(stackIndex > 0){
                objectsToCheck = objectsToCheck.concat(stacks[stackIndex - 1]);
              }
              if (stackIndex < stacks.length - 1) {
                objectsToCheck = objectsToCheck.concat(stacks[stackIndex + 1]);
              }
              break;
          case "above":
              for (var i = 0; i < height; i++) {
                objectsToCheck.push(stack[i]);
              }
              for (var i = height; i < stack.length; i++) {
                objectsToClear.push(stack[i]);
              }
              break;
      }
      if(quantifier == "all") {
        return matchObject(objectsToClear, location.entity.object, state).length == 0 &&
        matchObject(objectsToCheck, location.entity.object, state).length > 0;

      } else {
          return matchObject(objectsToCheck,location.entity.object,state).length>0;
      }
    }

    // Finds which stack the object is in.
    export function findStack(label : string, state: WorldState) : number{
        for (var i = 0; i < state.stacks.length; i++){
          var stack = state.stacks[i];
          for (var j = 0; j < stack.length; j++){
            if (stack[j] == label) return i;
          }
        }
        //console.log("Cannot find stack of label: " + label + " stacks: " + JSON.stringify(state.stacks));
        return null;
    }

    // Finds the height of an label in the given stack.
    export function findHeight(label: string, stack: Stack) : number{
      for (var j = 0; j < stack.length; j++) {
        if (stack[j] == label) return j;
      }
      return -1;
    }

    /**
     * Checks if for two different objects the relation between them is
     * physically correct.
     */
    export function isPhysicallyCorrect(label1: string,
                                 label2: string,
                                 relation: string,
                                 state: WorldState): boolean {
        var object1 = label1 == "floor"? getFloor() : state.objects[label1];
        var object2 = label2 == "floor"? getFloor() : state.objects[label2];
        var f1 = object1.form;
        var f2 = object2.form;
        var s1 = object1.size;
        var s2 = object2.size;
        var result = label1 != label2;

        switch (relation) {
            case "inside":
                if (f2 != "box")
                    result = false;
                if ((f1 == "box" || f1 == "pyramid" || f1 == "plank") &&
                    (s2 == s1 || s2 == "small"))
                    result = false;
                if (s2 == "small" && s1 == "large")
                    result = false;
                break;
            case "ontop":
                if (f2 == "box")
                    result = false;
                if (s2 == "small" && s1 == "large")
                    result = false;
                if (f2 == "ball")
                    result = false;
                if (f1 == "ball" && f2 != "floor" && f2 != "box")
                    result = false;
                if (s1 == "small" && f1 == "box" && s2 == "small" &&
                    (f2 == "brick" || f2 == "pyramid"))
                    result = false;
                if (s1 == "large" && f1 == "box" &&
                    s2 == "large" && f2 == "pyramid")
                    result = false;
                break;
            case "under":
                if (f1 == "ball")
                    result = false;
                break;
            case "above":
                if (f2 == "ball")
                    result = false;
                if (s1 == "large" && s2 == "small")
                    result = false;
                break;
        }
        return result;
    }

    //Checks if a given parse if physically correct and filters impossible
    //objects from movableLabels and relatableLabels if possible.
    function validateParse(cmd : Parser.Command, movableLabels : string[],
        relatableLabels : string[], state : WorldState) :
          {movableLabels: string[], relatableLabels : string[]} {

          var obj = (cmd.entity.object.object == null) ? cmd.entity.object : cmd.entity.object.object;
          var destinationObject = findDestinationObject(cmd);
          var movableQuantifier = cmd.entity.quantifier;
          var locationQuantifier = cmd.location.entity.quantifier;
          var relation = cmd.location.relation;

          //These parses are not physically possible to perform in any world state.
          if(relation == "inside" && destinationObject.form != "box") {
            throw "Objects can only be inside of boxes."
          }
          if((movableQuantifier == "all" || locationQuantifier == "all") &&
            ( (obj.form == destinationObject.form && obj.form != "anyform") ||
            (obj.size == destinationObject.size && obj.size != null) ||
            (obj.color == destinationObject.color && obj.color != null) )) {
            throw "This is not physically possible."
          }
          //Only one object can be inside/ontop of another one, unless floor.
          if(movableQuantifier == "all" &&
              (relation == "ontop" || relation == "inside") &&
              !(relatableLabels.length == 1 && relatableLabels[0] == "floor")) {
            if(locationQuantifier == "all") {
              throw "This is just silly, how would I do this?"
            } else if(locationQuantifier == "the") {
              var rel = "";
              switch(relation) {
                case "ontop":
                  throw "There can only be one object on top of another object.";
                case "inside":
                  throw "A box can only fit one object."
              }
            } else if(relatableLabels.length < movableLabels.length) {
              throw "There are not enough locations for this."
            }
          }
          //These are dependent on the world state.
          if(movableLabels.length == 0) {
            throw "I could not find any matching object to move."
          }

          //Cannot put an object insde/ontop of every destination location if
          //there are less objects to move than desination locations.
          if(locationQuantifier == "all" &&
              (relation == "ontop" || relation == "inside") &&
              movableLabels.length < relatableLabels.length) {
                throw "There are too few objects to move for this."
          }
          //Does the relation between the object to be moved and the destination
          //object break any physical law?
          validateRelation(obj, destinationObject, relation, locationQuantifier);

          //Check for cases where movable or location quantifier is "all" and
          //some objects is in both sets. Filter these objects if possible, or
          //throw exception.
          var mq = movableQuantifier;
          var lq = locationQuantifier;
          for(var i = 0; i < movableLabels.length; i++) {
            var ml = movableLabels[i];
            var objDef = getObjectDefinition(ml, state);
            var rel = "";
            switch(relation) {
              case "leftof":
                rel = "to the left of";
                break;
              case "rightof":
                rel = "to the right of";
                break;
              case "inside" || "ontop" || "above" || "under":
                rel = cmd.location.relation
                break;
            }
            for(var j = 0; j < relatableLabels.length; j++) {
              var rl = relatableLabels[j];
              if(ml == rl && mq == "any" && lq == "all") {
                movableLabels =
                  movableLabels.filter((label) => label != ml);
                if(movableLabels.length == 0) {
                  throw "I cannot put the " + objDef.size + " " +
                    objDef.color + " "+ objDef.form + " " + rel + " itself."
                }
              }
              if(ml == rl && mq == "all" && lq =="any") {
                relatableLabels = relatableLabels.filter((label) => label != rl);
                if(relatableLabels.length == 0) {
                  throw "I cannot put the " + objDef.size + " " +
                    objDef.color + " "+ objDef.form + " " + rel + " itself."
                }
              }
              if( (ml == rl) &&
                  ( (mq == "the" && lq == "all") ||
                    (mq == "all" && (lq == "the" || lq == "all")) )) {
                      throw "I cannot put the " + objDef.size + " " +
                        objDef.color + " "+ objDef.form + " " + rel + " itself."
              }
            }
          }
          return {movableLabels, relatableLabels}
    }

    //Returns the ObjectDefinition given a label identifier.
    function getObjectDefinition(label : string, state : WorldState)
        : ObjectDefinition {
      var object = state.objects[label];
      var objDef : ObjectDefinition =
          {form: object.form, color: object.color, size: object.size}
      return objDef;
    }

    //Must only be used for "move", NOT pickup or putdown
    function findDestinationObject(cmd: Parser.Command) : Parser.Object {
      if(cmd.location.entity.object.object == undefined) {
        var endLocation  = cmd.location.entity.object;
      } else {
        var endLocation = cmd.location.entity.object.object;
      }
      return endLocation;
    }
}<|MERGE_RESOLUTION|>--- conflicted
+++ resolved
@@ -97,6 +97,7 @@
     var preMovableLabels: string[] = [];
     var preRelatableLabels: string[] = [];
     var preRelation: string;
+    var preMessage: string;
 
     //////////////////////////////////////////////////////////////////////
     // private functions
@@ -120,39 +121,31 @@
         var putdown = cmd.entity == undefined || preRelation == "";
         var pickup = cmd.location == undefined;
         var relation = pickup ? "holding" : cmd.location.relation;
-<<<<<<< HEAD
-
-        console.log("The command was: " + command);
-        console.log("Pre relation: " + preRelation);
-
-        //Null check?
-        var movableQuantifier : string = putdown? "any": cmd.entity.quantifier;
-        var locationQuantifier : string = pickup ? undefined : cmd.location.entity.quantifier;
-        console.log("movableQuantifier: " + movableQuantifier)
-        console.log("locationQuantifier: " + locationQuantifier)
-=======
-        var movableQuantifier : string = putdown? "any" : cmd.entity.quantifier;
-        var locationQuantifier : string =
-          pickup ? undefined : cmd.location.entity.quantifier;
->>>>>>> 1ad84d81
 
         if (command == "specification") {
             if (preRelation == null) {
                 throw "I beg your pardon?";
             }
             relation = preRelation;
-            pickup = false;
-            putdown = false;
+            pickup = preRelation == "holding";
+            putdown = false;//state.holding != undefined;
         } else{
             preRelation = null;
         }
-        var isAmbigous = preRelation != null;
+        var wasAmbigous = preRelation != null;
+        var movableQuantifier : string = putdown? "any": cmd.entity.quantifier;
+        var locationQuantifier: string = pickup ? undefined : wasAmbigous ? cmd.entity.quantifier : cmd.location.entity.quantifier;
 
         var getMovingLables = function() {
-            var isAmbigous = preRelation != null;
-            if (isAmbigous) {
+            var wasAmbigous = preRelation != null;
+            if (wasAmbigous) {
               if (preMovableLabels.length > 1) {
-                return matchObject(preMovableLabels, cmd.entity.object, state);
+                var ls = matchObject(preMovableLabels,cmd.entity.object,state);
+                if(ls.length == 0){
+                  throw "That was not one of the options I asked for. " +
+                        preMessage;
+                }
+                return ls;
               } else {
                 return preMovableLabels;
               }
@@ -163,17 +156,19 @@
         var getRelatedLabels = function() {
             console.log(preRelation);
             console.log(preRelatableLabels);
-            var isAmbigous = preRelation != null;
-            if (isAmbigous) {
+            var wasAmbigous = preRelation != null;
+            if (wasAmbigous) {
               if (preMovableLabels.length <= 1) {
-                  console.log("filter old pre rl")
-                return matchObject(preRelatableLabels,cmd.entity.object,state);
+                var ls = matchObject(preRelatableLabels,cmd.entity.object,state);
+                if (ls.length == 0) {
+                  throw "That was not one of the options I asked for. " +
+                        preMessage;
+                }
+                return ls;
               } else {
-                  console.log("filter first, do nothing")
                 return preRelatableLabels;
               }
             } else {
-                console.log("filter all labels rl")
                 return matchObject(labels, cmd.location.entity.object, state);
             }
         };
@@ -201,10 +196,11 @@
 
             //Check if parse is valid and filter any objects is need to make the
             //parse physically possible to perform.
-            var updatedLabels = validateParse(cmd, movableLabels, relatableLabels, state)
-            movableLabels = updatedLabels.movableLabels;
-            relatableLabels = updatedLabels.relatableLabels;
-            /*TODO: Ta ut de faktiska */
+            if(!wasAmbigous){
+                var updatedLabels = validateParse(cmd, movableLabels, relatableLabels, state)
+                movableLabels = updatedLabels.movableLabels;
+                relatableLabels = updatedLabels.relatableLabels;
+            }
         }
 
         console.log("pre ml: " + JSON.stringify(preMovableLabels));
@@ -215,13 +211,14 @@
         console.log("rl : " + JSON.stringify(relatableLabels));
 
         // If ambigous object throw error message
-        if ((cmd.location != undefined && cmd.location.entity.quantifier == "the" || cmd.entity.quantifier == "the" || isAmbigous &&
-            (movableLabels.length > 1 || relatableLabels.length > 1))) {
+        if (movableLabels.length > 1 || relatableLabels.length > 1) {
             preRelation = relation;
-            if (movableLabels.length > 1) {
-              throw clarificationMessage(movableLabels, state);
-            } else if (relatableLabels.length > 1){
-              throw clarificationMessage(relatableLabels,state);
+            if (movableLabels.length > 1 && movableQuantifier == "the") {
+              preMessage = clarificationMessage(movableLabels, state);
+              throw preMessage;
+            } else if (relatableLabels.length > 1 && locationQuantifier == "the") {
+              preMessage = clarificationMessage(relatableLabels, state);
+              throw preMessage;
             }
         }
         preRelation = null;
@@ -274,7 +271,7 @@
             }
         }
 
-        message += " " + findSimilarities(labels, false, state) + "?";
+        message += "?";
         return message;
     }
 
@@ -284,7 +281,8 @@
         state: WorldState): string {
 
         if (labels.length > 2) {
-            throw "There are " + labels.length + " " + findSimilarities(labels, true, state) + ", which one do you mean?";
+            preMessage = "There are " + labels.length + " " + findSimilarities(labels, true, state) + ", which one do you mean?";
+            throw preMessage;
         }
 
         var object = state.objects[label];
@@ -317,9 +315,9 @@
         if (uniqueAttributes.form)
             return difference += object.form;
         if (uniqueAttributes.color)
-            return difference += object.color;
+            return difference += object.color + " " + object.form;
         if (uniqueAttributes.size)
-            return difference += object.size;
+            return difference += object.size + " " + object.form;
 
         throw "Something went wrong, no difference found.";
     }
@@ -351,11 +349,18 @@
             message += obj1.color + " ";
         }
         if(sameForm){
-            message += obj1.form;
+            if(plural){
+              message += Parser.getPlural(obj1.form)
+            } else {
+              message += obj1.form;
+            }
         } else{
-            message += "object";
-        }
-        if (plural) message += "s"; //TODO: switch to plural function in Parser
+            if(plural){
+              message += "objects";
+            } else {
+              message += "object";
+            }
+        }
         return message;
     }
 
